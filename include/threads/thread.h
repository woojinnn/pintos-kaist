--- conflicted
+++ resolved
@@ -94,11 +94,7 @@
 
     /* Shared between thread.c and synch.c. */
     struct list_elem elem; /* List element. */
-<<<<<<< HEAD
-    struct list_elem block_elem;
-=======
     struct list_elem all_elem;
->>>>>>> 973745f4
     struct list_elem donation_elem;
 
     int init_priority;
@@ -175,21 +171,12 @@
 int thread_get_recent_cpu(void);
 int thread_get_load_avg(void);
 
-<<<<<<< HEAD
-void mlfqs_priority (struct thread *t);
-void mlfqs_recent_cpu (struct thread *t);
-void mlfqs_load_avg (void);
-void mlfqs_increment (void);
-void mlfqs_recalc_recent_cpu (void);
-void mlfqs_recalc_priority (void);
-=======
 void mlfqs_priority(struct thread *t);
 void mlfqs_recent_cpu(struct thread *t);
 void mlfqs_load_avg(void);
 void mlfqs_increment(void);
 void mlfqs_recalc_recent_cpu(void);
 void mlfqs_recalc_priority(void);
->>>>>>> 973745f4
 
 void do_iret(struct intr_frame *tf);
 
