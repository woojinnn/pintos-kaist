#include "devices/timer.h"

#include <debug.h>
#include <inttypes.h>
#include <round.h>
#include <stdio.h>

#include "threads/interrupt.h"
#include "threads/io.h"
#include "threads/synch.h"
#include "threads/thread.h"

/* See [8254] for hardware details of the 8254 timer chip. */

#if TIMER_FREQ < 19
#error 8254 timer requires TIMER_FREQ >= 19
#endif
#if TIMER_FREQ > 1000
#error TIMER_FREQ <= 1000 recommended
#endif

/* Number of timer ticks since OS booted. */
static int64_t ticks;

/* Number of loops per timer tick.
   Initialized by timer_calibrate(). */
static unsigned loops_per_tick;

static intr_handler_func timer_interrupt;
static bool too_many_loops(unsigned loops);
static void busy_wait(int64_t loops);
static void real_time_sleep(int64_t num, int32_t denom);

/* Sets up the 8254 Programmable Interval Timer (PIT) to
   interrupt PIT_FREQ times per second, and registers the
   corresponding interrupt. */
void timer_init(void) {
    /* 8254 input frequency divided by TIMER_FREQ, rounded to
	   nearest. */
    uint16_t count = (1193180 + TIMER_FREQ / 2) / TIMER_FREQ;

    outb(0x43, 0x34); /* CW: counter 0, LSB then MSB, mode 2, binary. */
    outb(0x40, count & 0xff);
    outb(0x40, count >> 8);

    intr_register_ext(0x20, timer_interrupt, "8254 Timer");
}

/* Calibrates loops_per_tick, used to implement brief delays. */
void timer_calibrate(void) {
    unsigned high_bit, test_bit;

    ASSERT(intr_get_level() == INTR_ON);
    printf("Calibrating timer...  ");

    /* Approximate loops_per_tick as the largest power-of-two
	   still less than one timer tick. */
    loops_per_tick = 1u << 10;
    while (!too_many_loops(loops_per_tick << 1)) {
        loops_per_tick <<= 1;
        ASSERT(loops_per_tick != 0);
    }

    /* Refine the next 8 bits of loops_per_tick. */
    high_bit = loops_per_tick;
    for (test_bit = high_bit >> 1; test_bit != high_bit >> 10; test_bit >>= 1)
        if (!too_many_loops(high_bit | test_bit))
            loops_per_tick |= test_bit;

    printf("%'" PRIu64 " loops/s.\n", (uint64_t)loops_per_tick * TIMER_FREQ);
}

/* Returns the number of timer ticks since the OS booted. */
int64_t
timer_ticks(void) {
    enum intr_level old_level = intr_disable();
    int64_t t = ticks;
    intr_set_level(old_level);
    barrier();
    return t;
}

/* Returns the number of timer ticks elapsed since THEN, which
   should be a value once returned by timer_ticks(). */
int64_t
timer_elapsed(int64_t then) {
    return timer_ticks() - then;
}

/* Suspends execution for approximately TICKS timer ticks. */
void timer_sleep(int64_t ticks) {
    ASSERT(intr_get_level() == INTR_ON);
    thread_sleep(ticks);
}

/* Suspends execution for approximately MS milliseconds. */
void timer_msleep(int64_t ms) {
    real_time_sleep(ms, 1000);
}

/* Suspends execution for approximately US microseconds. */
void timer_usleep(int64_t us) {
    real_time_sleep(us, 1000 * 1000);
}

/* Suspends execution for approximately NS nanoseconds. */
void timer_nsleep(int64_t ns) {
    real_time_sleep(ns, 1000 * 1000 * 1000);
}

/* Prints timer statistics. */
void timer_print_stats(void) {
    printf("Timer: %" PRId64 " ticks\n", timer_ticks());
}

/* Timer interrupt handler. */
static void
timer_interrupt(struct intr_frame *args UNUSED) {
    ticks++;
    thread_tick();
<<<<<<< HEAD
    if (thread_mlfqs) {
        mlfqs_increment();

        if (timer_ticks() % TIMER_FREQ == 0) {
            mlfqs_load_avg();
            mlfqs_recalc_recent_cpu();
            mlfqs_recalc_priority();
        }
        
    }
=======

    thread_wake();
>>>>>>> 973745f4
}

/* Returns true if LOOPS iterations waits for more than one timer
   tick, otherwise false. */
static bool
too_many_loops(unsigned loops) {
    /* Wait for a timer tick. */
    int64_t start = ticks;
    while (ticks == start)
        barrier();

    /* Run LOOPS loops. */
    start = ticks;
    busy_wait(loops);

    /* If the tick count changed, we iterated too long. */
    barrier();
    return start != ticks;
}

/* Iterates through a simple loop LOOPS times, for implementing
   brief delays.

   Marked NO_INLINE because code alignment can significantly
   affect timings, so that if this function was inlined
   differently in different places the results would be difficult
   to predict. */
static void NO_INLINE
busy_wait(int64_t loops) {
    while (loops-- > 0)
        barrier();
}

/* Sleep for approximately NUM/DENOM seconds. */
static void
real_time_sleep(int64_t num, int32_t denom) {
    /* Convert NUM/DENOM seconds into timer ticks, rounding down.

	   (NUM / DENOM) s
	   ---------------------- = NUM * TIMER_FREQ / DENOM ticks.
	   1 s / TIMER_FREQ ticks
	   */
    int64_t ticks = num * TIMER_FREQ / denom;

    ASSERT(intr_get_level() == INTR_ON);
    if (ticks > 0) {
        /* We're waiting for at least one full timer tick.  Use
		   timer_sleep() because it will yield the CPU to other
		   processes. */
        timer_sleep(ticks);
    } else {
        /* Otherwise, use a busy-wait loop for more accurate
		   sub-tick timing.  We scale the numerator and denominator
		   down by 1000 to avoid the possibility of overflow. */
        ASSERT(denom % 1000 == 0);
        busy_wait(loops_per_tick * num / 1000 * TIMER_FREQ / (denom / 1000));
    }
}<|MERGE_RESOLUTION|>--- conflicted
+++ resolved
@@ -118,21 +118,8 @@
 timer_interrupt(struct intr_frame *args UNUSED) {
     ticks++;
     thread_tick();
-<<<<<<< HEAD
-    if (thread_mlfqs) {
-        mlfqs_increment();
-
-        if (timer_ticks() % TIMER_FREQ == 0) {
-            mlfqs_load_avg();
-            mlfqs_recalc_recent_cpu();
-            mlfqs_recalc_priority();
-        }
-        
-    }
-=======
 
     thread_wake();
->>>>>>> 973745f4
 }
 
 /* Returns true if LOOPS iterations waits for more than one timer
